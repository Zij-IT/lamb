use std::{cmp::Ordering, ops::Range};

use crate::{
    chunk::Chunk,
    gc::{GcRef, LambGc},
    vm::{self, Vm},
};

#[derive(Copy, Clone, Debug, PartialEq)]
pub enum Value {
    Nil,
    Int(i64),
    Bool(bool),
    Char(char),
    Double(f64),
    Array(GcRef<LambArray>),
    String(GcRef<LambString>),
    Function(GcRef<LambFunc>),
    Closure(GcRef<LambClosure>),
    Native(NativeFunc),
}

impl Value {
    pub const NIL_TYPE_NAME: &'static str = "nil";
    pub const INT_TYPE_NAME: &'static str = "i64";
    pub const BOOL_TYPE_NAME: &'static str = "bool";
    pub const CHAR_TYPE_NAME: &'static str = "char";
    pub const DOUBLE_TYPE_NAME: &'static str = "double";
    pub const ARRAY_TYPE_NAME: &'static str = "array";
    pub const STRING_TYPE_NAME: &'static str = "string";
    pub const CLOSURE_TYPE_NAME: &'static str = "closure";
    pub const NATIVE_TYPE_NAME: &'static str = "native";

    pub(crate) fn format(&self, gc: &LambGc) -> String {
        match self {
            Value::Nil => "nil".into(),
            Value::Int(i) => i.to_string(),
            Value::Bool(b) => b.to_string(),
            Value::Char(c) => c.to_string(),
            Value::Double(d) => d.to_string(),
            Value::Array(a) => {
                let arr = gc.deref(*a);
                let mut s = String::with_capacity(32);
                s.push('[');
                for i in arr {
                    s.push_str(i.format(gc).as_str());
                    s.push_str(", ");
                }

                // Pop extra ", "
                if s.len() > 1 {
                    s.pop();
                    s.pop();
                }

                s.push(']');
                s
            }
            Value::String(s) => gc.deref(*s).0.to_string(),
            Value::Function(f) => gc.deref(gc.deref(*f).name).0.to_string(),
            Value::Closure(c) => {
                let f = gc.deref(*c).func;
                let s = gc.deref(f).name;
                gc.deref(s).0.to_string()
            }
            Value::Native(_) => "<native fn>".into(),
        }
    }

    pub fn compare(&self, other: &Self, gc: &LambGc) -> Option<Ordering> {
        match (self, other) {
            (Value::Nil, Value::Nil) => Some(Ordering::Equal),
            (Value::Int(l), Value::Int(r)) => l.partial_cmp(r),
            (Value::Bool(l), Value::Bool(r)) => l.partial_cmp(r),
            (Value::Char(l), Value::Char(r)) => l.partial_cmp(r),
            (Value::Double(l), Value::Double(r)) => l.partial_cmp(r),
            (Value::Array(l), Value::Array(r)) => {
                let l = gc.deref(*l);
                let r = gc.deref(*r);
                l.compare(r, gc)
            }
            (Value::String(l), Value::String(r)) => {
                let l = gc.deref(*l);
                let r = gc.deref(*r);
                Some(l.0.cmp(&r.0))
            }
            _ => None,
        }
    }

    pub fn type_name(&self) -> &'static str {
        match self {
<<<<<<< HEAD
            Value::Nil => Self::NIL_TYPE_NAME,
            Value::Int(_) => Self::INT_TYPE_NAME,
            Value::Bool(_) => Self::BOOL_TYPE_NAME,
            Value::Char(_) => Self::CHAR_TYPE_NAME,
            Value::Double(_) => Self::DOUBLE_TYPE_NAME,
            Value::Array(_) => Self::ARRAY_TYPE_NAME,
            Value::String(_) => Self::STRING_TYPE_NAME,
            Value::Closure(_) => Self::CLOSURE_TYPE_NAME,
            Value::Native(_) => Self::NATIVE_TYPE_NAME,
=======
            Value::Nil => "nil",
            Value::Int(_) => "i64",
            Value::Bool(_) => "bool",
            Value::Char(_) => "char",
            Value::Double(_) => "double",
            Value::Array(_) => "array",
            Value::String(_) => "string",
            Value::Function(_) => "function",
            Value::Closure(_) => "closure",
            Value::Native(_) => "native",
>>>>>>> 50bfc2dd
        }
    }
}

#[derive(Debug)]
pub struct LambString(pub String);

impl LambString {
    pub fn new<S: Into<String>>(s: S) -> Self {
        // CAUTION: If you change this so that the original `S` is handled by
        // the GC, then you have to make sure that any strings used are still
        // rooted.
        LambString(s.into())
    }

    pub fn len(&self) -> usize {
        self.0.len()
    }

    pub fn capacity(&self) -> usize {
        self.0.capacity()
    }

    pub fn get(&self, idx: usize) -> Option<char> {
        self.0.chars().nth(idx)
    }

    pub fn slice(&self, range: Range<usize>) -> Self {
        Self(self.0.get(range).unwrap().into())
    }
}

#[derive(Debug)]
pub struct LambArray {
    items: Vec<Value>,
}

impl Default for LambArray {
    fn default() -> Self {
        Self::new()
    }
}

impl LambArray {
    pub fn new() -> Self {
        Self { items: Vec::new() }
    }

    pub fn get(&self, idx: usize) -> Option<Value> {
        self.items.get(idx).copied()
    }

    pub fn slice(&self, range: Range<usize>) -> Self {
        Self::from(self.items[range].to_vec())
    }

    pub fn len(&self) -> usize {
        self.items.len()
    }

    pub fn capacity(&self) -> usize {
        self.items.capacity()
    }

    pub fn compare(&self, other: &Self, gc: &LambGc) -> Option<Ordering> {
        match self.items.len().cmp(&other.items.len()) {
            Ordering::Less => Some(Ordering::Less),
            Ordering::Greater => Some(Ordering::Greater),
            Ordering::Equal => self
                .items
                .iter()
                .zip(other.items.iter())
                .find_map(|(s, o)| match s.compare(o, gc) {
                    Some(Ordering::Equal) => None,
                    Some(other) => Some(Some(other)),
                    None => Some(None),
                })
                .unwrap_or(Some(Ordering::Equal)),
        }
    }
}

impl From<Vec<Value>> for LambArray {
    fn from(value: Vec<Value>) -> Self {
        Self { items: value }
    }
}

impl FromIterator<Value> for LambArray {
    fn from_iter<T: IntoIterator<Item = Value>>(iter: T) -> Self {
        Self {
            items: iter.into_iter().collect(),
        }
    }
}

impl IntoIterator for LambArray {
    type Item = Value;

    type IntoIter = <Vec<Value> as IntoIterator>::IntoIter;

    fn into_iter(self) -> Self::IntoIter {
        self.items.into_iter()
    }
}

impl<'a> IntoIterator for &'a LambArray {
    type Item = &'a Value;

    type IntoIter = <&'a Vec<Value> as IntoIterator>::IntoIter;

    fn into_iter(self) -> Self::IntoIter {
        self.items.iter()
    }
}

impl<'a> IntoIterator for &'a mut LambArray {
    type Item = &'a mut Value;

    type IntoIter = <&'a mut Vec<Value> as IntoIterator>::IntoIter;

    fn into_iter(self) -> Self::IntoIter {
        self.items.iter_mut()
    }
}

#[derive(Debug)]
pub struct LambFunc {
    pub arity: usize,
    pub chunk: Chunk,
    pub name: GcRef<LambString>,
    pub upvalues: Vec<FuncUpvalue>,
}

impl LambFunc {
    pub fn new(name: GcRef<LambString>) -> Self {
        Self {
            name,
            arity: 0,
            chunk: Chunk::new(),
            upvalues: Vec::new(),
        }
    }
}

#[derive(Clone, Copy, Debug)]
pub struct FuncUpvalue {
    pub index: usize,
    pub is_local: bool,
}

#[derive(Debug)]
pub struct LambClosure {
    pub func: GcRef<LambFunc>,
    pub upvalues: Vec<GcRef<Upvalue>>,
}

impl LambClosure {
    pub fn new(func: GcRef<LambFunc>) -> Self {
        Self {
            func,
            upvalues: Vec::new(),
        }
    }
}

#[derive(Debug)]
pub struct Upvalue {
    pub index: usize,
    pub closed: Option<Value>,
}

impl Upvalue {
    pub fn new(index: usize) -> Self {
        Self {
            index,
            closed: None,
        }
    }
}

#[derive(Debug, PartialEq, Clone, Copy)]
pub struct NativeFunc {
    raw: vm::RawNative,
}

impl NativeFunc {
    pub fn new(f: vm::RawNative) -> Self {
        Self { raw: f }
    }

    pub fn call(&self, vm: &Vm, args: &[Value]) -> Result<Value, crate::vm::Error> {
        (self.raw)(vm, args)
    }
}<|MERGE_RESOLUTION|>--- conflicted
+++ resolved
@@ -28,6 +28,7 @@
     pub const DOUBLE_TYPE_NAME: &'static str = "double";
     pub const ARRAY_TYPE_NAME: &'static str = "array";
     pub const STRING_TYPE_NAME: &'static str = "string";
+    pub const FUNCTION_TYPE_NAME: &'static str = "function";
     pub const CLOSURE_TYPE_NAME: &'static str = "closure";
     pub const NATIVE_TYPE_NAME: &'static str = "native";
 
@@ -90,7 +91,6 @@
 
     pub fn type_name(&self) -> &'static str {
         match self {
-<<<<<<< HEAD
             Value::Nil => Self::NIL_TYPE_NAME,
             Value::Int(_) => Self::INT_TYPE_NAME,
             Value::Bool(_) => Self::BOOL_TYPE_NAME,
@@ -98,20 +98,9 @@
             Value::Double(_) => Self::DOUBLE_TYPE_NAME,
             Value::Array(_) => Self::ARRAY_TYPE_NAME,
             Value::String(_) => Self::STRING_TYPE_NAME,
+            Value::Function(_) => Self::FUNCTION_TYPE_NAME,
             Value::Closure(_) => Self::CLOSURE_TYPE_NAME,
             Value::Native(_) => Self::NATIVE_TYPE_NAME,
-=======
-            Value::Nil => "nil",
-            Value::Int(_) => "i64",
-            Value::Bool(_) => "bool",
-            Value::Char(_) => "char",
-            Value::Double(_) => "double",
-            Value::Array(_) => "array",
-            Value::String(_) => "string",
-            Value::Function(_) => "function",
-            Value::Closure(_) => "closure",
-            Value::Native(_) => "native",
->>>>>>> 50bfc2dd
         }
     }
 }
